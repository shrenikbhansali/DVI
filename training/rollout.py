--- conflicted
+++ resolved
@@ -1,5 +1,5 @@
 """Rollout utilities and buffer debug helpers."""
-from typing import List, Dict, Optional, Tuple
+from typing import List, Dict, Optional
 
 import json
 import torch
@@ -19,16 +19,9 @@
 
 
 @torch.no_grad()
-def rollout_collect(
-    spec,
-    tok,
-    prompt: str,
-    buf: ReplayBuffer,
-    steps: int,
-    debug_out: Optional[List[Dict]] = None,
-    topk: int = 5,
-    telemetry: Optional[AlignTelemetryParams] = None,
-) -> int:
+def rollout_collect(spec, tok, prompt: str,
+                    buf: ReplayBuffer, steps: int,
+                    debug_out: Optional[List[Dict]] = None, topk: int = 5) -> int:
     """Legacy single-token rollout forwarded to k-spec path."""
     return rollout_collect_k_spec(
         spec,
@@ -41,7 +34,6 @@
         temperature=1.0,
         debug_out=debug_out,
         topk=topk,
-        telemetry=telemetry,
     )
 
 
@@ -54,8 +46,6 @@
     steps: int,
     *,
     k: int = 1,
-    spec_adaptive: bool = False,
-    eta: float = 0.6,
     greedy: bool = False,
     temperature: float = 1.0,
     debug_out: Optional[List[Dict]] = None,
@@ -64,35 +54,8 @@
 ) -> int:
     """Collect rollouts using k-token speculative drafting.
 
-<<<<<<< HEAD
     Mirrors `training/spec_decode.generate_with_dvi_spec`, but instead of
     returning text it pushes per-token records into `buf` for training.
-=======
-    Mirrors ``training/spec_decode.generate_with_dvi_spec`` but, instead of
-    generating text, pushes per-token records into ``buf`` for training.
-
-    Semantics:
-        - We draft in blocks; each block proposes `k` tokens per sample.
-        - We always append `k × batch_size` token records to the buffer per block.
-        - We stop when we've appended at least `steps` token records.
-
-    Args:
-        spec: model with shallow/deep paths and exit head.
-        tok: tokenizer (callable returning {"input_ids", ...}).
-        prompt: prompt string for priming caches.
-        buf: ReplayBuffer to receive per-token training records.
-        steps: **Minimum number of token records to collect** (ideally a multiple
-            of `k × batch_size` to avoid overshoot).
-        k: speculative draft length per block per sample.
-        greedy: if True, take argmax from draft logits; else sample.
-        temperature: softmax temperature used when sampling (ignored if greedy).
-        debug_out: optional list to receive per-block debug dicts.
-        topk: how many probs to report in debug_out.
-
-    Returns:
-        int: actual number of token records appended to the buffer.
-             Equals `steps` exactly if `steps` was a multiple of `k × batch_size`.
->>>>>>> f01f6ec4
     """
 
     spec.eval()
@@ -143,50 +106,15 @@
     last_tokens = input_ids.gather(1, last_idx.unsqueeze(1)).squeeze(1)
 
     B = input_ids.size(0)
-<<<<<<< HEAD
     n_collected = 0
     steps_done = 0
-    next_seed_hidden: Optional[torch.Tensor] = None
-    next_seed_past: Optional[Tuple] = None
 
     while steps_done < steps:
-        draft_tokens: List[torch.Tensor] = []
-        draft_hidden: List[torch.Tensor] = []
-        tmp_shallow = shallow_past
-        prev = last_tokens
-        shallow_snaps: List[Tuple] = []
-        drafted = 0
-
-        while drafted < k:
-            if drafted == 0 and next_seed_hidden is not None and next_seed_past is not None:
-                h_k = next_seed_hidden
-                tmp_shallow = next_seed_past
-                next_seed_hidden = None
-                next_seed_past = None
-            else:
-                with adapter_guard(spec, "draft"):
-                    h_k, tmp_shallow = run_shallow_until_k(
-                        spec,
-                        input_ids=prev.unsqueeze(1),
-                        past_key_values=tmp_shallow,
-                        attention_mask=None,
-                        use_cache=True,
-                    )
-            logits = exit_logits_from_hidden_k(spec, h_k)
-            pmax = torch.softmax(logits[:, -1, :], dim=-1).amax(dim=-1)
-=======
-
-    n_collected = 0  # number of token records appended so far
-
-    # Stop when we've appended at least `steps` token records
-    while n_collected < steps:
         draft_tokens = []
         draft_hidden = []
         tmp_shallow = shallow_past
         prev = last_tokens
         shallow_snaps = []
-
-        # draft k tokens
         for _ in range(k):
             with adapter_guard(spec, "draft"):
                 h_k, tmp_shallow = run_shallow_until_k(
@@ -197,27 +125,14 @@
                     use_cache=True,
                 )
                 logits = exit_logits_from_hidden_k(spec, h_k)
->>>>>>> f01f6ec4
             nxt = sample_from_logits(logits[:, -1, :], greedy=greedy, temperature=temperature)
             draft_tokens.append(nxt)
             draft_hidden.append(h_k[:, -1, :])
             shallow_snaps.append(tmp_shallow)
             prev = nxt
-            drafted += 1
-            if spec_adaptive and bool((pmax < eta).item()):
-                break
-
-        with adapter_guard(spec, "draft"):
-            pre_h, pre_past = run_shallow_until_k(
-                spec,
-                input_ids=prev.unsqueeze(1),
-                past_key_values=tmp_shallow,
-                attention_mask=None,
-                use_cache=True,
-            )
-
-        prop_seq = torch.stack(draft_tokens, dim=1)   # [B, k]
-        hidden_seq = torch.stack(draft_hidden, dim=1) # [B, k, H]
+
+        prop_seq = torch.stack(draft_tokens, dim=1)   # [B,k]
+        hidden_seq = torch.stack(draft_hidden, dim=1) # [B,k,H]
 
         kv_len_shallow_before = kv_len_shallow
         kv_len_deep_before = kv_len_deep
@@ -227,7 +142,6 @@
                 spec, hidden_k=hidden_seq, past_key_values=deep_past, use_cache=True
             )
 
-<<<<<<< HEAD
         if not torch.isfinite(deep_logits).all():
             deep_logits = torch.nan_to_num(deep_logits)
             deep_argmax = deep_logits.argmax(dim=-1)
@@ -236,47 +150,40 @@
             deep_argmax = deep_logits.argmax(dim=-1)
             matches0 = deep_argmax.eq(prop_seq)
 
+        # --- longest common prefix at t=0 ---
         all_matched0 = matches0.all(dim=1)
         first_mismatch0 = (~matches0).float().argmax(dim=1)
         prefix_lens0 = torch.where(
-            all_matched0, torch.full_like(first_mismatch0, drafted), first_mismatch0
+            all_matched0, torch.full_like(first_mismatch0, k), first_mismatch0
         )
-        accept_len = int(prefix_lens0[0].item())
+        accept_len = int(prefix_lens0.min().item())
         prefix_lens = prefix_lens0
 
+        # --- ALSO consider +1 offset alignment; take the larger ---
         if deep_argmax.size(1) > 1:
-            matches1 = deep_argmax[:, 1:].eq(prop_seq[:, :-1])
+            matches1 = deep_argmax[:, 1:].eq(prop_seq[:, :-1])  # [B,k-1]
             all_matched1 = matches1.all(dim=1)
             first_mismatch1 = (~matches1).float().argmax(dim=1)
             prefix_lens1 = torch.where(
-                all_matched1, torch.full_like(first_mismatch1, drafted - 1), first_mismatch1
+                all_matched1, torch.full_like(first_mismatch1, k - 1), first_mismatch1
             )
-            accept_len_p1 = int(prefix_lens1[0].item())
+            accept_len_p1 = int(prefix_lens1.min().item())
             if accept_len_p1 > accept_len:
                 accept_len = accept_len_p1
                 prefix_lens = prefix_lens1
 
+        # If verifier KV wasn't returned, don't accept a positive prefix
+        if deep_past_full is None and accept_len > 0:
+            accept_len = 0
+            prefix_lens = torch.zeros_like(prefix_lens)
+
         # ---- buffer training examples: accepted prefix tokens + one mismatch (if any) ----
         va_list = deep_argmax.detach().cpu().tolist()
-=======
-        verify_argmax = deep_logits.argmax(dim=-1)  # [B, k]
-        matches = verify_argmax.eq(prop_seq)
-        rewards = matches.float()
-
-        # per-sample accepted prefix length
-        all_matched = matches.all(dim=1)
-        first_mismatch = (~matches).float().argmax(dim=1)
-        prefix_lens = torch.where(all_matched, torch.full_like(first_mismatch, k), first_mismatch)
-        accept_len = int(prefix_lens.min().item())
-
-        # append drafted positions to buffer (all k per sample)
-        va_list = verify_argmax.detach().cpu().tolist()
-        rw_list = rewards.detach().cpu().tolist()
->>>>>>> f01f6ec4
         for b in range(B):
             m = int(prefix_lens[b].item())
-            if m == drafted:
-                for d in range(drafted):
+            if m == k:
+                # verifier accepted all k tokens – record each one
+                for d in range(k):
                     with torch.inference_mode(False):
                         hidden = hidden_seq[b, d].detach().clone().cpu()
                         vlogits = deep_logits[b, d].detach().clone().cpu()
@@ -287,8 +194,9 @@
                         conf=0.0,
                         vlogits=vlogits,
                     )
-                kept = drafted
+                kept = k
             else:
+                # record the accepted prefix (m) and then the mismatch (1)
                 for d in range(m):
                     with torch.inference_mode(False):
                         hidden = hidden_seq[b, d].detach().clone().cpu()
@@ -311,11 +219,8 @@
                     conf=0.0,
                     vlogits=vlogits,
                 )
-<<<<<<< HEAD
                 kept = m + 1
             n_collected += kept
-=======
->>>>>>> f01f6ec4
 
         if debug_out is not None:
             try:
@@ -332,8 +237,10 @@
             except Exception:
                 pass
 
+        # ---- mutate caches: accept common prefix or commit one verifier token on miss ----
         if accept_len > 0:
             accepted_block = prop_seq[:, :accept_len]
+            # update shallow cache from snapshot
             snap = shallow_snaps[accept_len - 1]
             new_shallow = []
             for (k_, v_) in snap:
@@ -342,6 +249,7 @@
                 new_shallow.append((ks, vs))
             shallow_past = tuple(new_shallow)
 
+            # deep cache: use verifier PKV slice
             if deep_past_full is not None:
                 past_len_d = deep_past[0][0].shape[2] if deep_past and deep_past[0] is not None else 0
                 new_deep = []
@@ -351,6 +259,7 @@
                     new_deep.append((ks, vs))
                 deep_past = tuple(new_deep)
             else:
+                # fall back: advance via model path if verifier PKV missing
                 advance_kv_with_committed(spec, accepted_block)
                 pkv = getattr(spec, "past_key_values", None) or getattr(getattr(spec, "model", None), "past_key_values", None)
                 if pkv is not None:
@@ -358,13 +267,8 @@
                     deep_past    = tuple((k_.contiguous().clone(), v_.contiguous().clone()) for (k_, v_) in pkv[split_idx:])
 
             last_tokens = accepted_block[:, -1]
-            if accept_len == drafted:
-                next_seed_hidden = pre_h
-                next_seed_past = pre_past
-            else:
-                next_seed_hidden = None
-                next_seed_past = None
         else:
+            # Commit exactly one verifier token on miss, keeping caches in sync.
             mismatch_tok = deep_argmax[:, 0]
             advance_kv_with_committed(spec, mismatch_tok.unsqueeze(1))
             pkv = getattr(spec, "past_key_values", None) or getattr(getattr(spec, "model", None), "past_key_values", None)
@@ -372,8 +276,6 @@
                 shallow_past = tuple((k_.contiguous().clone(), v_.contiguous().clone()) for (k_, v_) in pkv[:split_idx])
                 deep_past    = tuple((k_.contiguous().clone(), v_.contiguous().clone()) for (k_, v_) in pkv[split_idx:])
             last_tokens = mismatch_tok
-            next_seed_hidden = None
-            next_seed_past = None
 
         # persist cache state back onto the model for external observers (**as list**)
         sp = tuple(shallow_past) if shallow_past is not None else tuple()
@@ -404,14 +306,14 @@
         logger.block_report(
             phase="rollout",
             step_idx=steps_done,
-            k=drafted,
+            k=k,
             B=B,
             greedy=greedy,
             temperature=temperature,
             prop_seq=prop_seq,
             deep_logits=deep_logits,
             deep_argmax=deep_argmax,
-            accept_len_default=int(prefix_lens0[0].item()),
+            accept_len_default=int(prefix_lens0.min().item()),
             kv_len_shallow_before=kv_len_shallow_before,
             kv_len_deep_before=kv_len_deep_before,
             kv_len_shallow_after=kv_len_shallow,
@@ -419,9 +321,6 @@
             gold=None,
             sample0_tensors=sample0,
         )
-
-        # completed one block: account for appended records
-        n_collected += B * k
 
     return n_collected
 
